--- conflicted
+++ resolved
@@ -1,27 +1,20 @@
 subprojects {
-    /*
+    // Checkstyle
     apply plugin: 'checkstyle'
     tasks.withType(Checkstyle) { ignoreFailures = true }
     checkstyle {
         ignoreFailures = true // Waiting on GRADLE-2163
         configFile = rootProject.file('codequality/checkstyle.xml')
-    }*/
+    }
 
     // FindBugs
     apply plugin: 'findbugs'
-    tasks.withType(FindBugs) { 
-         reports.html.enabled true
-        reports.xml.enabled false
-    }
+    //tasks.withType(Findbugs) { reports.html.enabled true }
 
     // PMD
     apply plugin: 'pmd'
-    // tasks.withType(Pmd) {  ignoreFailures = true }
+    //tasks.withType(Pmd) { reports.html.enabled true }
 
-<<<<<<< HEAD
-    apply plugin: 'java'
-    tasks.withType(Test) { forkEvery = 1 }
-=======
     apply plugin: 'cobertura'
     cobertura {
         sourceDirs = sourceSets.main.java.srcDirs
@@ -29,5 +22,4 @@
         includes = ['**/*.java', '**/*.groovy']
         excludes = []
     }
->>>>>>> b7847eb9
 }